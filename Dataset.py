#! /usr/bin/python2.7

__author__ = "Patrick Doetsch"
__copyright__ = "Copyright 2015"
__credits__ = ["Patrick Doetsch", "Paul Voigtlaender"]
__license__ = "RWTHASR"
__version__ = "0.9"
__maintainer__ = "Patrick Doetsch"
__email__ = "doetsch@i6.informatik.rwth-aachen.de"

from threading import RLock
from random import Random, random

import sys
import os
import numpy
import theano

from Log import log
from EngineBatch import Batch, BatchSetGenerator
from Util import try_run, NumbersDict


class Dataset(object):

  @staticmethod
  def kwargs_update_from_config(config, kwargs):
    """
    :type config: Config.Config
    :type kwargs: dict[str]
    """
    def set_or_remove(key, value):
      if key in kwargs and kwargs[key] is None:
        del kwargs[key]
      if value is not None and key not in kwargs:
        kwargs[key] = value
    set_or_remove("window", None)
    set_or_remove("chunking", config.value("chunking", None))
    set_or_remove("seq_ordering", config.value("batching", None))
    set_or_remove("shuffle_frames_of_nseqs", config.int('shuffle_frames_of_nseqs', 0) or None)

  @classmethod
  def from_config(cls, config, **kwargs):
    """
    :type config: Config.Config
    :type chunking: str
    :type seq_ordering: str
    :rtype: Dataset
    """
    cls.kwargs_update_from_config(config, kwargs)
    return cls(**kwargs)

  def __init__(self, window=1, chunking="0", seq_ordering='default', shuffle_frames_of_nseqs=0, estimated_num_seqs=None):
    self.lock = RLock()  # Used when manipulating our data potentially from multiple threads.
    self.num_inputs = 0
    self.num_outputs = None; " :type: dict[str,(int,int)] "  # tuple is num-classes, len(shape).
    self.window = window
    self.seq_ordering = seq_ordering  # "default", "sorted" or "random". See self.get_seq_order_for_epoch().
    self.timestamps = []
    self.labels = {}; """ :type: dict[str,list[str]] """
    self.nbytes = 0
    self.num_running_chars = 0  # CTC running chars.
    self._num_timesteps = 0
    self._num_codesteps = None; " :type: int "  # Num output frames, could be different from input, seq2seq, ctc.
    self._num_seqs = 0
    self._estimated_num_seqs = estimated_num_seqs
    self.chunk_size = int(chunking.split(':')[0])
    if ':' in chunking:
      self.chunk_step = int(chunking.split(':')[1])
      assert self.chunk_step > 0, "chunking step must be positive"
    else:
      self.chunk_step = self.chunk_size
    assert self.chunk_size >= 0, "chunk size must not be negative"
    self.shuffle_frames_of_nseqs = shuffle_frames_of_nseqs
    self.epoch = None

  def sliding_window(self, xr):
    """
    :type xr: numpy.ndarray
    :rtype: numpy.ndarray
    """
    from numpy.lib.stride_tricks import as_strided as ast
    x = numpy.concatenate([self.zpad, xr, self.zpad])
    return ast(x,
               shape=(x.shape[0] - self.window + 1, 1, self.window, self.num_inputs),
               strides=(x.strides[0], x.strides[1] * self.num_inputs) + x.strides
               ).reshape((xr.shape[0], self.num_inputs * self.window))

  def preprocess(self, seq):
    """
    :type seq: numpy.ndarray
    :rtype: numpy.ndarray
    """
    return seq

  def is_cached(self, start, end):
    """
    :param int start: like in load_seqs(), sorted seq idx
    :param int end: like in load_seqs(), sorted seq idx
    :rtype: bool
    :returns whether we have the full range (start,end) of sorted seq idx.
    """
    if start == end: return True  # Empty.
    assert start < end
    return False

  def get_seq_length_2d(self, sorted_seq_idx):
    """
    :type sorted_seq_idx: int
    :rtype: numpy.array[int,int]
    :returns the len of the input features and the len of the target sequence.
    For multiple target seqs, it is expected that they all have the same len.
    We support different input/target len for seq2seq/ctc and other models.
    Note: This is deprecated, better use get_seq_length().
    """
    l = self.get_seq_length(sorted_seq_idx)
    targets = self.get_target_list()
    if targets:
      return numpy.array([l["data"], l[targets[0]]])
    else:
      return numpy.array([l["data"], 0])

  def get_seq_length(self, seq_idx):
    """
    :rtype: NumbersDict
    """
    input_len, output_len = self.get_seq_length_2d(seq_idx)
    d = {"data": input_len}
    d.update({k: output_len for k in self.get_target_list()})
    return NumbersDict(d)

  def get_num_timesteps(self):
    assert self._num_timesteps > 0
    return self._num_timesteps

  def get_num_codesteps(self):
    if self._num_codesteps is None:
      return [self.get_num_timesteps()]
    return self._num_codesteps

  def load_seqs(self, start, end):
    """
    Load data sequences, such that self.get_data() & friends can return the data.
    :param int start: start sorted seq idx, inclusive
    :param int end: end sorted seq idx, exclusive
    """
    assert start >= 0
    assert start <= end
    if self.is_cached(start, end): return

    if self.shuffle_frames_of_nseqs > 0:
      # We always load N seqs at once and shuffle all their frames.
      start, end = self._get_load_seqs_superset(start, end)
      self._load_seqs(start, end)
      while start < end:
        self._shuffle_frames_in_seqs(start, start + self.shuffle_frames_of_nseqs)
        start += self.shuffle_frames_of_nseqs
    else:
      self._load_seqs(start, end)

  def _get_load_seqs_superset(self, start, end):
    """
    :type start: int
    :type end: int
    :returns the superset (start,end) of seqs to be loaded.
    For shuffle_frames_of_nseqs > 0, we always load N seqs at once
    and shuffle all their frames,
    thus start/end will be aligned to self.shuffle_frames_of_nseqs.
    """
    assert start <= end
    assert start < self.num_seqs
    if self.shuffle_frames_of_nseqs > 0:
      m = self.shuffle_frames_of_nseqs
      start -= start % m
      end += (m - (end % m)) % m
    return start, end

  def _shuffle_frames_in_seqs(self, start, end):
    raise NotImplementedError

  def _load_seqs(self, start, end):
    """
    Load data sequences.
    :param int start: inclusive seq idx start
    :param int end: exclusive seq idx end. can be more than num_seqs
    If end > num_seqs, will not load them.
    """
    raise NotImplementedError

  def get_seq_order_for_epoch(self, epoch, num_seqs, get_seq_len=None):
    """
    :returns the order for the given epoch.
    This is mostly a static method, except that is depends on the configured type of ordering,
     such as 'default' (= as-is), 'sorted' or 'random'. 'sorted' also uses the sequence length.
    :param int epoch: for 'random', this determines the random seed
    :type num_seqs: int
    :param get_seq_len: function (originalSeqIdx: int) -> int
    :rtype: list[int]
    """
    assert num_seqs > 0
    seq_index = list(range(num_seqs)); """ :type: list[int]. the real seq idx after sorting """
    if self.seq_ordering == 'default':
      pass  # Keep order as-is.
    elif self.seq_ordering == 'sorted':
      assert get_seq_len
      seq_index.sort(key=get_seq_len)  # sort by length
    elif self.seq_ordering.startswith('laplace'):
      assert get_seq_len
      tmp = self.seq_ordering.split(':')
      bins = int(tmp[1]) if len(tmp) > 1 else 2
      nth = int(tmp[2]) if len(tmp) > 2 else 1
      rnd_seed = ((epoch - 1) / nth + 1) if epoch else 1
      rnd = Random(rnd_seed)
      rnd.shuffle(seq_index)
<<<<<<< HEAD
      seq_index = []
      for i in xrange(bins):
        if i == len(bins) - 1:
          part = seq_index[i * len(seq_index) / bins:]
        else:
          part = seq_index[i * len(seq_index) / bins:(i + 1) * len(seq_index) / bins]
        part.sort(key=get_seq_len,reverse=(i%2==0))
        seq_index += part
=======
      inc = seq_index[:len(seq_index)/2]
      inc.sort(key=get_seq_len)
      dec = seq_index[len(seq_index)/2:]
      dec.sort(key=get_seq_len,reverse=True)
      seq_index = inc + dec
>>>>>>> c65d97ed
    elif self.seq_ordering.startswith('random'):
      tmp = self.seq_ordering.split(':')
      nth = int(tmp[1]) if len(tmp) > 1 else 1
      # Keep this deterministic! Use fixed seed.
      rnd_seed = ((epoch-1) / nth + 1) if epoch else 1
      rnd = Random(rnd_seed)
      rnd.shuffle(seq_index)
    else:
      assert False, "invalid batching specified: " + self.seq_ordering
    return seq_index

  def init_seq_order(self, epoch=None, seq_list=None):
    """
    :type epoch: int|None
    :param list[str] | None seq_list: In case we want to set a predefined order.
    :rtype: bool
    :returns whether the order changed

    This is called when we start a new epoch, or at initialization.
    Call this when you reset the seq list.
    """
    self.epoch = epoch
    self.rnd_seq_drop = Random(epoch or 1)
    return False

  def initialize(self):
    """
    Does the main initialization before it can be used.
    This needs to be called before self.load_seqs() can be used.
    """
    # We expect that the following attributes are already set elsewhere, by a derived class.
    assert self.num_inputs > 0
    assert self.num_outputs
    assert self.window > 0

    if int(self.window) % 2 == 0:
      self.window += 1

    self.nbytes = numpy.array([], dtype=theano.config.floatX).itemsize * (self.num_inputs * self.window + 1 + 1)

    if self.window > 1:
      self.zpad = numpy.zeros((int(self.window) / 2, self.num_inputs), dtype=theano.config.floatX)

    self.init_seq_order()

  def get_times(self, sorted_seq_idx):
    raise NotImplementedError

  def get_data(self, seq_idx, key):
    """
    :param int seq_idx: sorted seq idx
    :param str key: data-key, e.g. "data" or "classes"
    :rtype: numpy.ndarray
    :returns features or targets: format 2d (time,feature) (float)
    """
    # Fallback implementation for old-style subclasses.
    if key == "data":
      return self.get_input_data(seq_idx)
    else:
      return self.get_targets(key, seq_idx)

  def get_input_data(self, sorted_seq_idx):
    """
    :type sorted_seq_idx: int
    :rtype: numpy.ndarray
    :returns features: format 2d (time,feature) (float)
    """
    raise NotImplementedError

  def get_targets(self, target, sorted_seq_idx):
    """
    :type sorted_seq_idx: int
    :rtype: numpy.ndarray
    :returns targets: format 1d (time) (int: idx of output-feature)
    """
    # For new-style subclasses, which just provide get_data.
    return self.get_data(sorted_seq_idx, target)

  def get_ctc_targets(self, sorted_seq_idx):
    raise NotImplementedError

  def get_data_slice(self, seq_idx, key, start_frame, end_frame):
    if "[sparse:" in key and (start_frame > 0 or end_frame < self.get_seq_length(seq_idx)[key]):
      return self._get_data_slice_sparse(seq_idx, key, start_frame, end_frame)
    data = self.get_data(seq_idx, key)
    return data[start_frame:end_frame]

  def _get_data_slice_sparse(self, seq_idx, key, start_frame, end_frame):
    key_prefix = key[:key.index("[")]
    sparse_info = key[key.index("[") + 1:key.index("]")].split(":")
    assert len(sparse_info) == 4
    assert tuple(sparse_info[0:3]) == ("sparse", "coo", "2")
    s0 = self.get_data(seq_idx, "%s[sparse:coo:2:0]" % key_prefix)
    assert s0 is not None
    from NativeOp import sparse_splice_offset_numpy
    s0_start = sparse_splice_offset_numpy(s0, start_frame)
    s0_end = sparse_splice_offset_numpy(s0, end_frame)
    if sparse_info[-1] == "0":
      return s0[s0_start:s0_end] - start_frame
    else:
      data = self.get_data(seq_idx, key)
      return data[s0_start:s0_end]

  def get_tag(self, sorted_seq_idx):
    return "seq-%i" % sorted_seq_idx

  def has_ctc_targets(self):
    return False

  def get_max_ctc_length(self):
    return 0

  @classmethod
  def generic_complete_frac(cls, seq_idx, num_seqs):
    """
    :param int seq_idx: idx
    :param int|None num_seqs: None if not available
    :return: Returns a fraction (float in [0,1], always > 0) of how far we have advanced
      for this seq in the dataset.
      This does not have to be exact. This is only for the user.
    """
    if num_seqs:
      return min(float(seq_idx + 1) / num_seqs, 1.0)
    else:
      # We don't know. So:
      # Some monotonic increasing function in [0,1] which never reaches 1.
      import math
      return max(1.e-10, 1.0 - math.exp(-seq_idx * 1000))

  def get_complete_frac(self, seq_idx):
    """
    :return: Returns a fraction (float in [0,1], always > 0) of how far we have advanced
      for this seq in the dataset.
      This does not have to be exact. This is only for the user.
    """
    try:
      num_seqs = self.num_seqs
    except Exception:  # num_seqs not always available
      try:
        num_seqs = self.estimated_num_seqs
      except Exception:  # also not always available
        num_seqs = None  # ignore
    return self.generic_complete_frac(seq_idx, num_seqs)

  @property
  def num_seqs(self):
    raise NotImplementedError

  @property
  def estimated_num_seqs(self):
    try:
      return self.num_seqs
    except Exception:  # might not be available
      pass
    if self._estimated_num_seqs is not None:
      return self._estimated_num_seqs
    return None

  def get_data_keys(self):
    return ["data"] + self.get_target_list()

  def get_target_list(self):
    return ["classes"]

  def get_data_dim(self, key):
    """
    :type key: str
    :return: number of classes, no matter if sparse or not
    """
    if key == "data":
      return self.num_inputs * self.window
    if key in self.num_outputs:
      return self.num_outputs[key][0]
    return 1  # unknown

  def get_data_dtype(self, key):
    if self.is_data_sparse(key):
      return "int32"
    return "float32"

  def is_data_sparse(self, key):
    if key in self.num_outputs:
      return self.num_outputs[key][1] == 1
    if key == "data":
      return False
    return True

  def get_data_shape(self, key):
    """
    :returns get_data(*, key).shape[1:], i.e. num-frames excluded
    """
    if self.is_data_sparse(key):
      return []
    return [self.get_data_dim(key)]

  def have_seqs(self):
    return self.is_less_than_num_seqs(0)

  def len_info(self):
    """
    :rtype: str
    :returns a string to present the user as information about our len.
    Depending on our implementation, we can give some more or some less information.
    """
    return ", ".join([self.__class__.__name__,
                      "sequences: %s" % try_run(lambda: self.num_seqs, default="unknown"),
                      "frames: %s" % try_run(self.get_num_timesteps, default="unknown")])

  def is_less_than_num_seqs(self, n):
    """
    :type n: int
    :rtype: bool
    :returns whether n < num_seqs. In case num_seqs is not known in advance, it will wait
    until it knows that n is behind the end or that we have the seq.
    """
    # We keep this dynamic so that other implementations which don't know the num of seqs
    # in advance can handle this somehow.
    return n < self.num_seqs

  def calculate_priori(self, target="classes"):
    priori = numpy.zeros((self.num_outputs[target][0],), dtype=theano.config.floatX)
    i = 0
    while self.is_less_than_num_seqs(i):
      self.load_seqs(i, i + 1)
      for t in self.get_targets(target, i):
        priori[t] += 1
      i += 1
    return numpy.array(priori / self.get_num_timesteps(), dtype=theano.config.floatX)

  def _iterate_seqs(self, chunk_size, chunk_step):
    """
    Takes chunking into consideration.
    :type chunk_size: int
    :type chunk_step: int
    :return: index, and seq start, seq end
    :rtype: list[(int,NumbersDict,NumbersDict)]
    """
    s = 0
    while self.is_less_than_num_seqs(s):
      length = self.get_seq_length(s)
      if chunk_size == 0:
        yield (s, NumbersDict(0), length)
      else:
        t = 0
        while t < length["data"]:
          l = min(t + chunk_size, length["data"])
          yield (s, NumbersDict(t), NumbersDict(l))
          t += chunk_step
      s += 1

  def _generate_batches(self, recurrent_net, batch_size, max_seqs=-1, seq_drop=0.0, max_seq_length=sys.maxsize):
    """
    :param bool recurrent_net: If True, the batch might have a batch seq dimension > 1.
      Otherwise, the batch seq dimension is always 1 and multiple seqs will be concatenated.
    :param int batch_size: Max number of frames in one batch.
    :param int max_seqs: Max number of seqs per batch.
    """
    if batch_size == 0: batch_size = sys.maxsize
    assert batch_size > 0
    if max_seqs == -1: max_seqs = float('inf')
    assert max_seqs > 0
    assert seq_drop <= 1.0
    chunk_size = self.chunk_size
    chunk_step = self.chunk_step
    if not recurrent_net:
      if chunk_size != 0:
        print >> log.v4, "Non-recurrent network, chunk size %i:%i ignored" % (chunk_size, chunk_step)
        chunk_size = 0
    batch = Batch()
    for seq_idx, t_start, t_end in self._iterate_seqs(chunk_size=chunk_size, chunk_step=chunk_step):
      if recurrent_net:
        length = t_end - t_start
        if max_seq_length < 0 and length['classes'] > -max_seq_length:
          continue
        elif max_seq_length > 0 and length.max_value() > max_seq_length:
          continue
        if length.max_value() > batch_size:
          print >> log.v4, "warning: sequence length (%i) larger than limit (%i)" % (length.max_value(), batch_size)
        if self.rnd_seq_drop.random() < seq_drop:
          continue
        dt, ds = batch.try_sequence_as_slice(length)
        if ds > 1 and ((dt * ds).max_value() > batch_size or ds > max_seqs):
          yield batch
          batch = Batch()
        batch.add_sequence_as_slice(seq_idx=seq_idx, seq_start_frame=t_start, length=length)
      else:  # Not recurrent.
        while t_start.max_value() < t_end.max_value():
          length = t_end - t_start
          num_frames = min(length.max_value(), batch_size - batch.get_all_slices_num_frames())
          assert num_frames > 0
          batch.add_frames(seq_idx=seq_idx, seq_start_frame=t_start, length=num_frames)
          if batch.get_all_slices_num_frames() >= batch_size or batch.get_num_seqs() > max_seqs:
            yield batch
            batch = Batch()
          t_start += num_frames

    if batch.get_all_slices_num_frames() > 0:
      yield batch

  def generate_batches(self, recurrent_net, batch_size, max_seqs=-1, seq_drop=0.0, max_seq_length=sys.maxsize, shuffle_batches=False):
    """
    :type recurrent_net: bool
    :type batch_size: int
    :type max_seqs: int
    :type shuffle_batches: bool
    :rtype: BatchSetGenerator
    """
    return BatchSetGenerator(self, self._generate_batches(recurrent_net, batch_size, max_seqs, seq_drop, max_seq_length), shuffle_batches)

  def shapes_for_batches(self, batches, data_keys):
    """
    :type batches: list[EngineBatch.Batch]
    :rtype: dict[str,list[int]] | None
    """
    # The final device.data.shape is in format (time,batch,feature).
    shape = [NumbersDict(0), 0]  # time,batch
    for batch in batches:
      shape = [NumbersDict.max([shape[0], batch.max_num_frames_per_slice]), shape[1] + batch.num_slices]
    if shape[1] == 0:
      return None
    assert shape[0].max_value() > 0

    d = {k: [shape[0][k], shape[1]] for k in (set(data_keys) | {"data"})}
    for k in d:
      d[k] += self.get_data_shape(k)
    return d

  @classmethod
  def index_shape_for_batches(cls, batches, data_key="data"):
    shape = [0, 0]  # time,batch
    for batch in batches:
      shape = [max(shape[0], batch.max_num_frames_per_slice[data_key]), shape[1] + batch.num_slices]
    return shape


class DatasetSeq:
  def __init__(self, seq_idx, features, targets, ctc_targets=None, seq_tag=None):
    """
    :param int seq_idx: sorted seq idx in the Dataset
    :param numpy.ndarray features: format 2d (time,feature) (float)
    :param dict[str,numpy.ndarray] | numpy.ndarray | None targets: name -> format 1d (time) (idx of output-feature)
    :param numpy.ndarray | None ctc_targets: format 1d (time) (idx of output-feature)
    :param str seq_tag: sequence name / tag
    """
    assert isinstance(seq_idx, int)
    assert isinstance(features, numpy.ndarray)
    if targets is None:
      targets = {}
    if isinstance(targets, numpy.ndarray):  # old format
      targets = {"classes": targets}
    assert isinstance(targets, dict)
    for target_values in targets.values():
      assert isinstance(target_values, numpy.ndarray)
    self.seq_idx = seq_idx
    self.seq_tag = seq_tag or ("seq-%i" % seq_idx)
    self.features = features
    self.targets = targets
    self.ctc_targets = ctc_targets

  @property
  def num_frames(self):
    """
    :rtype: NumbersDict
    """
    d = {"data": self.features.shape[0]}
    d.update({k: self.targets[k].shape[0] for k in self.targets.keys()})
    return NumbersDict(d)

  def get_data(self, key):
    if key == "data":
      return self.features
    return self.targets[key]

  def get_data_keys(self):
    return ["data"] + self.targets.keys()

  def __repr__(self):
    return "<DataCache seq_idx=%i>" % self.seq_idx


def get_dataset_class(name):
  from importlib import import_module
  # Only those modules which make sense to be loaded by the user,
  # because this function is only used for such cases.
  mod_names = ["HDFDataset", "ExternSprintDataset", "GeneratingDataset", "NumpyDumpDataset", "MetaDataset", "LmDataset"]
  for mod_name in mod_names:
    mod = import_module(mod_name)
    if name in vars(mod):
      clazz = getattr(mod, name)
      assert issubclass(clazz, Dataset)
      return clazz
  return None


def init_dataset(kwargs):
  """
  :type kwargs: dict[str] | str
  :rtype: Dataset
  """
  if isinstance(kwargs, (str, unicode)):
    return init_dataset_via_str(config_str=kwargs)
  kwargs = kwargs.copy()
  assert "class" in kwargs
  clazz_name = kwargs.pop("class")
  clazz = get_dataset_class(clazz_name)
  if not clazz:
    raise Exception("Dataset class %r not found" % clazz_name)
  files = kwargs.pop("files", [])
  obj = clazz(**kwargs)
  for f in files:
    obj.add_file(f)
  obj.initialize()
  return obj


def init_dataset_via_str(config_str, config=None, cache_byte_size=None, **kwargs):
  """
  :param str config_str: hdf-files, or "LmDataset:..." or so
  :param Config.Config|None config: optional, only for "sprint:..."
  :param int|None cache_byte_size: optional, only for HDFDataset
  :rtype: Dataset
  """
  if not 'window' in kwargs and config and config.has('window'):
    kwargs['window'] = config.int('window',1)
  from HDFDataset import HDFDataset
  if config_str.startswith("sprint:"):
    kwargs["sprintConfigStr"] = config_str[len("sprint:"):]
    assert config, "need config for dataset in 'sprint:...' format. or use 'ExternSprintDataset:...' instead"
    sprintTrainerExecPath = config.value("sprint_trainer_exec_path", None)
    assert sprintTrainerExecPath, "specify sprint_trainer_exec_path in config"
    kwargs["sprintTrainerExecPath"] = sprintTrainerExecPath
    from ExternSprintDataset import ExternSprintDataset
    cls = ExternSprintDataset
  elif ":" in config_str:
    kwargs.update(eval("dict(%s)" % config_str[config_str.find(":") + 1:]))
    class_name = config_str[:config_str.find(":")]
    cls = get_dataset_class(class_name)
  else:
    if cache_byte_size is not None:
      kwargs["cache_byte_size"] = cache_byte_size
    cls = HDFDataset
  if config:
    data = cls.from_config(config, **kwargs)
  else:
    data = cls(**kwargs)
  if isinstance(data, HDFDataset):
    for f in config_str.split(","):
      if f:
        assert os.path.exists(f)
        data.add_file(f)
  data.initialize()
  return data


def convert_data_dims(data_dims):
  """
  This converts what we called num_outputs originally,
  from the various formats which were allowed in the past
  (just an int, or dict[str,int]) into the format which we currently expect.
  :param int | dict[str,int|(int,int)] data_dims: what we called num_outputs originally
  :rtype: dict[str,(int,int)]
  :returns dict from data-key to (data-dimension, len(shape) (1 ==> sparse))
  """
  if isinstance(data_dims, int):
    data_dims = {"classes": data_dims}
  assert isinstance(data_dims, dict)
  for k, v in list(data_dims.items()):
    if isinstance(v, int):
      v = [v, 2 if k == "data" else 1]
      data_dims[k] = v
    assert isinstance(v, (tuple, list))
    assert len(v) == 2
    assert isinstance(v[0], int)
    assert isinstance(v[1], int)
    assert 1 <= v[1] <= 2
  return data_dims<|MERGE_RESOLUTION|>--- conflicted
+++ resolved
@@ -212,22 +212,14 @@
       rnd_seed = ((epoch - 1) / nth + 1) if epoch else 1
       rnd = Random(rnd_seed)
       rnd.shuffle(seq_index)
-<<<<<<< HEAD
       seq_index = []
       for i in xrange(bins):
         if i == len(bins) - 1:
           part = seq_index[i * len(seq_index) / bins:]
         else:
           part = seq_index[i * len(seq_index) / bins:(i + 1) * len(seq_index) / bins]
-        part.sort(key=get_seq_len,reverse=(i%2==0))
+        part.sort(key=get_seq_len,reverse=(i%2==1))
         seq_index += part
-=======
-      inc = seq_index[:len(seq_index)/2]
-      inc.sort(key=get_seq_len)
-      dec = seq_index[len(seq_index)/2:]
-      dec.sort(key=get_seq_len,reverse=True)
-      seq_index = inc + dec
->>>>>>> c65d97ed
     elif self.seq_ordering.startswith('random'):
       tmp = self.seq_ordering.split(':')
       nth = int(tmp[1]) if len(tmp) > 1 else 1
