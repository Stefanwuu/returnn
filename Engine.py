--- conflicted
+++ resolved
@@ -697,12 +697,8 @@
       server = SimpleJSONRPCServer(('0.0.0.0', port+1))
       server.register_function(_classify, 'classify')
       server.register_function(_result, 'result')
-<<<<<<< HEAD
       server.register_function(_backprob, 'backprob')
-      print >> log.v3, "json-rpc listening on port", port+1
-=======
-      print("json-rpc listening on port", 3334, file=log.v3)
->>>>>>> 990edbfc
+      print("json-rpc listening on port", port+1, file=log.v3)
       server.serve_forever()
 
 ###################################################################################
