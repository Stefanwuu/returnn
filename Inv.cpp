--- conflicted
+++ resolved
@@ -27,12 +27,8 @@
         }
         if((T - M) / (N * S) > M)
         {
-<<<<<<< HEAD
             M = (T - M) / (N * S) + 1;
-=======
-            M = T / (N * S) + 1;
             static int max_skip_warning_limit = 0;
->>>>>>> a4a92b6d
             if(M > max_skip_warning_limit)
             {
                 max_skip_warning_limit = M;
